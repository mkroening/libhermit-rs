--- conflicted
+++ resolved
@@ -59,13 +59,8 @@
 scopeguard = { version = "1.1", default-features = false }
 
 [target.'cfg(target_arch = "x86_64")'.dependencies]
-<<<<<<< HEAD
-multiboot = "0.6"
+multiboot = "0.7"
 x86 = { version = "0.41", default-features = false }
-=======
-multiboot = "0.7"
-x86 = { version = "0.40", default-features = false }
->>>>>>> ede7939f
 
 [dev-dependencies]
 float-cmp = "0.9"
